--- conflicted
+++ resolved
@@ -385,38 +385,6 @@
         index = pd.MultiIndex.from_tuples(index, names=["module", "feature"])
         return pd.Series(list(self.data), index, dtype=object)
 
-<<<<<<< HEAD
-    def grid_coordinates(self):
-        """
-        Array of grid coordinates, deprecated since v0.2.1.
-        """
-        warn(
-            "The function `grid_coordinates` has been deprecated in favour of "
-            "`grid`",
-            DeprecationWarning,
-        )
-        logger.warning(
-            "The order of elements returned by `grid_coordinates` changed. "
-            "Check the output of your workflow for correctness."
-        )
-        return self.grid[["x", "y"]].values
-
-    def grid_cells(self):
-        """
-        List of grid cells, deprecated since v0.2.1.
-        """
-        warn(
-            "The function `grid_cells` has been deprecated in favour of `grid`",
-            DeprecationWarning,
-        )
-        logger.warning(
-            "The order of elements in `grid_cells` changed. "
-            "Check the output of your workflow for correctness."
-        )
-        return self.grid.geometry.to_list()
-
-=======
->>>>>>> 1d9f1845
     @CachedAttribute
     def grid(self):
         """
